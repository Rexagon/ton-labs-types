--- conflicted
+++ resolved
@@ -1,5 +1,5 @@
 /*
-* Copyright (C) 2019-2021 TON Labs. All Rights Reserved.
+* Copyright 2018-2020 TON DEV SOLUTIONS LTD.
 *
 * Licensed under the SOFTWARE EVALUATION License (the "License"); you may not use
 * this file except in compliance with the License.
@@ -17,15 +17,9 @@
 use std::{cmp, convert::TryInto, fmt, fmt::{LowerHex, UpperHex}, str::{self, FromStr}};
 use smallvec::SmallVec;
 
-<<<<<<< HEAD
 pub type Result<T> = anyhow::Result<T>;
 pub type Failure = Option<anyhow::Error>;
 pub type Status = anyhow::Result<()>;
-=======
-pub type Result<T> = std::result::Result<T, failure::Error>;
-pub type Failure = Option<failure::Error>;
-pub type Status = Result<()>;
->>>>>>> fcb8420d
 
 #[macro_export]
 macro_rules! error {
@@ -57,7 +51,6 @@
     };
 }
 
-// TBD: Copy
 #[derive(Clone, Copy, Default, PartialEq, Eq, Hash, Ord, PartialOrd)]
 pub struct UInt256([u8; 32]);
 
@@ -79,7 +72,6 @@
     }
 }
 
-<<<<<<< HEAD
 impl PartialEq<Vec<u8>> for UInt256 {
     fn eq(&self, other: &Vec<u8>) -> bool {
         if other.len() == 32 {
@@ -101,8 +93,6 @@
     }
 }
 
-=======
->>>>>>> fcb8420d
 impl UInt256 {
 
     pub const fn default() -> Self { Self::new() }
@@ -130,31 +120,17 @@
         &self.0
     }
 
+    #[allow(clippy::wrong_self_convention)]
+    pub fn to_hex_string(&self) -> String { self.as_hex_string() }
+
     // Returns solid string like this: a80b23bfe4d301497f3ce11e753f23e8dec32368945ee279d044dbc1f91ace2a
     pub fn as_hex_string(&self) -> String {
         hex::encode(self.0)
     }
 
-<<<<<<< HEAD
     pub fn calc_file_hash(bytes: &[u8]) -> Self {
         let hash: [u8; 32] = sha2::Sha256::digest(bytes).into();
         Self(hash)
-=======
-    // TODO: usage should be changed to as_hex_string
-    #[allow(clippy::wrong_self_convention)]
-    pub fn to_hex_string(&self) -> String { self.as_hex_string() }
-
-    // TODO: usage should be changed to str::FromStr
-    // #[deprecated]
-    #[allow(clippy::should_implement_trait)]
-    #[cfg(not(test))]
-    pub fn from_str(value: &str) -> Result<Self> { FromStr::from_str(value) }
-
-    pub fn calc_file_hash(bytes: &[u8]) -> Self { Self::calc_sha256(bytes) }
-
-    pub fn calc_sha256(bytes: &[u8]) -> Self {
-        Self(sha2::Sha256::digest(bytes).into())
->>>>>>> fcb8420d
     }
 
     pub fn first_u64(&self) -> u64 {
@@ -219,10 +195,6 @@
     }
 }
 
-<<<<<<< HEAD
-=======
-// TBD: use inner
->>>>>>> fcb8420d
 impl From<UInt256> for [u8; 32] {
     fn from(data: UInt256) -> Self {
         data.0
@@ -318,17 +290,10 @@
     }
 }
 
-<<<<<<< HEAD
 impl str::FromStr for AccountId {
     type Err = anyhow::Error;
     fn from_str(value: &str) -> Result<Self> {
         let uint = UInt256::from_str(value)?;
-=======
-impl FromStr for AccountId {
-    type Err = failure::Error;
-    fn from_str(s: &str) -> Result<Self> {
-        let uint: UInt256 = FromStr::from_str(s)?;
->>>>>>> fcb8420d
         Ok(AccountId::from(uint.0))
     }
 }
@@ -435,11 +400,7 @@
             5..=8 => {
                 let mut buf = [0; 8];
                 self.read_exact(&mut buf[8 - bytes..])?;
-<<<<<<< HEAD
                 Ok(u64::from_be_bytes(buf) as u64)
-=======
-                Ok(u64::from_be_bytes(buf))
->>>>>>> fcb8420d
             },
             _ => Err(std::io::Error::new(std::io::ErrorKind::InvalidInput, "too many bytes to read in u64")),
         }
@@ -464,13 +425,9 @@
     }
 
     fn read_be_u64(&mut self) -> std::io::Result<u64> {
-<<<<<<< HEAD
         let mut buf = [0; 8];
         self.read_exact(&mut buf)?;
         Ok(u64::from_be_bytes(buf))
-=======
-        self.read_be_uint(8)
->>>>>>> fcb8420d
     }
 
     fn read_le_u16(&mut self) -> std::io::Result<u16> {
@@ -498,4 +455,4 @@
     }
 }
 
-pub type Bitmask = u8;
+pub type Bitmask = u8;